
#include "Kmer_Container.hpp"
#include "Kmer_SPMC_Iterator.hpp"

template <uint16_t k>
Kmer_Container<k>::Kmer_Container(const std::string& kmc_file_path):
    kmc_file_path(kmc_file_path)
{
    CKMCFile kmer_database;
    if(!kmer_database.read_parameters(kmc_file_path))
    {
        std::cout << "Error opening KMC database files with prefix " << kmc_file_path << ". Aborting.\n";
        std::exit(EXIT_FAILURE);
    }

    if(!kmer_database.Info(kmer_database_info))
    {
        std::cout << "Error reading from KMC database. Aborting.\n";
        std::exit(EXIT_FAILURE);
    }

    kmer_database.Close();


    const uint16_t kmer_len = kmer_length();
    if(kmer_len != k)
    {
        std::cerr << "Expected k value " << k << ", but is provided with a " << kmer_len << "-mer database. Aborting.\n";
        std::exit(EXIT_FAILURE);
    }
}


template <uint16_t k>
const std::string& Kmer_Container<k>::container_location() const
{
    return kmc_file_path;
}


template <uint16_t k>
uint32_t Kmer_Container<k>::kmer_length() const
{
    return kmer_database_info.kmer_length;
}


template <uint16_t k>
uint64_t Kmer_Container<k>::size() const
{
   return kmer_database_info.total_kmers;
}


<<<<<<< HEAD
template <uint16_t k>
uint64_t Kmer_Container<k>::size(const std::string& kmc_db_path)
{
    const Kmer_Container<k> kmer_container(kmc_db_path);
    return kmer_container.size();
}


template <uint16_t k>
typename Kmer_Container<k>::iterator Kmer_Container<k>::begin() const
{
    return iterator(this);
}
=======
// template <uint16_t k>
// typename Kmer_Container<k>::iterator Kmer_Container<k>::begin() const
// {
//     return iterator(this);
// }
>>>>>>> 9497f807


// template <uint16_t k>
// typename Kmer_Container<k>::iterator Kmer_Container<k>::end() const
// {
//     return iterator(this, false);
// }

// template <uint16_t k>
// typename Kmer_Container<k>::buf_iterator Kmer_Container<k>::buf_begin() const
// {
//     return buf_iterator(this, true, false);
// }


// template <uint16_t k>
// typename Kmer_Container<k>::buf_iterator Kmer_Container<k>::buf_end() const
// {
//     return buf_iterator(this, false, true);
// }


template <uint16_t k>
typename Kmer_Container<k>::spmc_iterator Kmer_Container<k>::spmc_begin(const size_t consumer_count) const
{
    return spmc_iterator(this, consumer_count);   
}


template <uint16_t k>
typename Kmer_Container<k>::spmc_iterator Kmer_Container<k>::spmc_end(const size_t consumer_count) const
{
    return spmc_iterator(this, consumer_count, false, true);
}



// Template instantiations for the required instances.
ENUMERATE(INSTANCE_COUNT, INSTANTIATE_ALL, Kmer_Container)<|MERGE_RESOLUTION|>--- conflicted
+++ resolved
@@ -52,27 +52,12 @@
 }
 
 
-<<<<<<< HEAD
 template <uint16_t k>
 uint64_t Kmer_Container<k>::size(const std::string& kmc_db_path)
 {
     const Kmer_Container<k> kmer_container(kmc_db_path);
     return kmer_container.size();
 }
-
-
-template <uint16_t k>
-typename Kmer_Container<k>::iterator Kmer_Container<k>::begin() const
-{
-    return iterator(this);
-}
-=======
-// template <uint16_t k>
-// typename Kmer_Container<k>::iterator Kmer_Container<k>::begin() const
-// {
-//     return iterator(this);
-// }
->>>>>>> 9497f807
 
 
 // template <uint16_t k>
