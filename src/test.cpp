--- conflicted
+++ resolved
@@ -374,11 +374,7 @@
 
     // check_uint64_BBHash(argv[1], atoi(argv[2]));
 
-<<<<<<< HEAD
-    test_kmer_iterator<33>(argv[1]);
-=======
     // test_kmer_iterator<61>(argv[1]);
->>>>>>> 80e7dc28
 
     // test_async_writer(argv[1]);
 
